from __future__ import absolute_import
from __future__ import division
from __future__ import print_function

import torch
import torch.nn as nn
from torch.autograd import Variable

import numpy as np
import json
from json import encoder
import random
import string
import time
import os
import sys
import misc.utils as utils

def language_eval(dataset, preds, model_id, split):
    import sys
    if 'coco' in dataset:
        sys.path.append("coco-caption")
        annFile = 'coco-caption/annotations/captions_val2014.json'
    else:
        sys.path.append("f30k-caption")
        annFile = 'f30k-caption/annotations/dataset_flickr30k.json'
    from pycocotools.coco import COCO
    from pycocoevalcap.eval import COCOEvalCap

    encoder.FLOAT_REPR = lambda o: format(o, '.3f')

    if not os.path.isdir('eval_results'):
        os.mkdir('eval_results')
    cache_path = os.path.join('eval_results/', model_id + '_' + split + '.json')

    coco = COCO(annFile)
    valids = coco.getImgIds()

    # filter results to only those in MSCOCO validation set (will be about a third)
    preds_filt = [p for p in preds if p['image_id'] in valids]
    print('using %d/%d predictions' % (len(preds_filt), len(preds)))
    json.dump(preds_filt, open(cache_path, 'w')) # serialize to temporary json file. Sigh, COCO API...

    cocoRes = coco.loadRes(cache_path)
    cocoEval = COCOEvalCap(coco, cocoRes)
    cocoEval.params['image_id'] = cocoRes.getImgIds()
    cocoEval.evaluate()

    # create output dictionary
    out = {}
    for metric, score in cocoEval.eval.items():
        out[metric] = score

    imgToEval = cocoEval.imgToEval
    for p in preds_filt:
        image_id, caption = p['image_id'], p['caption']
        imgToEval[image_id]['caption'] = caption
    with open(cache_path, 'w') as outfile:
        json.dump({'overall': out, 'imgToEval': imgToEval}, outfile)

    return out

def eval_split(cnn_model, model, crit, loader, eval_kwargs={}):
    verbose = eval_kwargs.get('verbose', True)
    num_images = eval_kwargs.get('num_images', eval_kwargs.get('val_images_use', -1))
    split = eval_kwargs.get('split', 'val')
    lang_eval = eval_kwargs.get('language_eval', 0)
    dataset = eval_kwargs.get('dataset', 'coco')
    beam_size = eval_kwargs.get('beam_size', 1)

    # Make sure in the evaluation mode
    cnn_model.eval()
    model.eval()

    loader.reset_iterator(split)

    n = 0
    loss_sum = 0
    loss_evals = 1e-8
    predictions = []
    while True:
        data = loader.get_batch(split)
        n = n + loader.batch_size

<<<<<<< HEAD
        # forward the model to get loss
        tmp = [data['images'], data['labels'], data['masks']]
        tmp = [Variable(torch.from_numpy(_), volatile=True).cuda() for _ in tmp]
        images, labels, masks = tmp

        att_feats = _att_feats = cnn_model(images)
        fc_feats = _fc_feats = att_feats.mean(2).mean(3).squeeze(2).squeeze(2)

        att_feats = att_feats.unsqueeze(1).expand(*((att_feats.size(0), loader.seq_per_img,) + att_feats.size()[1:])).contiguous().view(*((att_feats.size(0) * loader.seq_per_img,) + att_feats.size()[1:]))
        fc_feats = fc_feats.unsqueeze(1).expand(*((fc_feats.size(0), loader.seq_per_img,) + fc_feats.size()[1:])).contiguous().view(*((fc_feats.size(0) * loader.seq_per_img,) + fc_feats.size()[1:]))
        
        loss = crit(model(fc_feats, att_feats, labels), labels[:,1:], masks[:,1:]).data[0]

        loss_sum = loss_sum + loss
        loss_evals = loss_evals + 1

        # forward the model to also get generated samples for each image
        # Only leave one feature for each image, in case duplicate sample
        fc_feats, att_feats = _fc_feats, _att_feats

        seq, _ = model.sample(fc_feats, att_feats, {'beam_size': beam_size})

        #set_trace()
        sents = utils.decode_sequence(loader.get_vocab(), seq)

        for k, sent in enumerate(sents):
            entry = {'image_id': data['infos'][k]['id'], 'caption': sent}
            predictions.append(entry)
            if verbose:
                print('image %s: %s' %(entry['image_id'], entry['caption']))
        
        ix0 = data['bounds']['it_pos_now']
        ix1 = data['bounds']['it_max']
        if val_images_use != -1:
            ix1 = min(ix1, val_images_use)
        for i in range(n - ix1):
            predictions.pop()
        if verbose:
            print('evaluating validation preformance... %d/%d (%f)' %(ix0 - 1, ix1, loss))

        if data['bounds']['wrapped']:
            break
        if n>= val_images_use:
            break

    if lang_eval == 1:
        lang_stats = language_eval(dataset, predictions)

    # Switch back to training mode
    model.train()
    return loss_sum/loss_evals, predictions, lang_stats


# Evaluation fun(ction)
def eval_eval(cnn_model, model, crit, loader, eval_kwargs={}):
    verbose = eval_kwargs.get('verbose', True)
    num_images = eval_kwargs.get('num_images', -1)
    split = eval_kwargs.get('split', 'test')
    lang_eval = eval_kwargs.get('language_eval', 0)
    dataset = eval_kwargs.get('dataset', 'coco')
    beam_size = eval_kwargs.get('beam_size', 1)
    batch_size = eval_kwargs.get('batch_size', 1)

    # Make sure in the evaluation mode
    cnn_model.eval()
    model.eval()
    loader.reset_iterator(split)

    n = 0
    loss_sum = 0
    loss_evals = 1e-8
    predictions = []

    while True:
        # fetch a batch of data
        data = loader.get_batch(split, batch_size)
        n = n + batch_size

        #evaluate loss if we have the labels
        loss = 0

        # Get the image features first
        tmp = [data['images'], data.get('labels', np.zeros(1)), data.get('masks', np.zeros(1))]
        tmp = [Variable(torch.from_numpy(_), volatile=True).cuda() for _ in tmp]
        images, labels, masks = tmp

        att_feats = _att_feats = cnn_model(images)
        fc_feats = _fc_feats = att_feats.mean(2).mean(3).squeeze(2).squeeze(2)

        # forward the model to get loss
=======
>>>>>>> 3a8386c2
        if data.get('labels', None) is not None:

            att_feats = att_feats.unsqueeze(1).expand(*((att_feats.size(0), loader.seq_per_img,) + att_feats.size()[1:])).contiguous().view(*((att_feats.size(0) * loader.seq_per_img,) + att_feats.size()[1:]))
            fc_feats = fc_feats.unsqueeze(1).expand(*((fc_feats.size(0), loader.seq_per_img,) + fc_feats.size()[1:])).contiguous().view(*((fc_feats.size(0) * loader.seq_per_img,) + fc_feats.size()[1:]))

            loss = crit(model(fc_feats, att_feats, labels), labels[:,1:], masks[:,1:]).data[0]
            loss_sum = loss_sum + loss
            loss_evals = loss_evals + 1

        # forward the model to also get generated samples for each image
        # Only leave one feature for each image, in case duplicate sample
        fc_feats, att_feats = _fc_feats, _att_feats
        # forward the model to also get generated samples for each image
        seq, _ = model.sample(fc_feats, att_feats, eval_kwargs)
        
        #set_trace()
        sents = utils.decode_sequence(loader.get_vocab(), seq)

        for k, sent in enumerate(sents):
            entry = {'image_id': data['infos'][k]['id'], 'caption': sent}
            predictions.append(entry)
            if eval_kwargs.get('dump_path', 0) == 1:
                entry['file_name'] = data['infos'][k]['file_path']
                table.insert(predictions, entry)
            if eval_kwargs.get('dump_images', 0) == 1:
                # dump the raw image to vis/ folder
                cmd = 'cp "' + os.path.join(eval_kwargs['image_root'], data['infos'][k]['file_path']) + '" vis/imgs/img' + str(len(predictions)) + '.jpg' # bit gross
                print(cmd)
                os.system(cmd)

            if verbose:
                print('image %s: %s' %(entry['image_id'], entry['caption']))

        # if we wrapped around the split or used up val imgs budget then bail
        ix0 = data['bounds']['it_pos_now']
        ix1 = data['bounds']['it_max']
        if num_images != -1:
            ix1 = min(ix1, num_images)
        for i in range(n - ix1):
            predictions.pop()

        if verbose:
            print('evaluating validation preformance... %d/%d (%f)' %(ix0 - 1, ix1, loss))

        if data['bounds']['wrapped']:
            break
        if num_images >= 0 and n >= num_images:
            break

    lang_stats = None
    if lang_eval == 1:
        lang_stats = language_eval(dataset, predictions, eval_kwargs['id'], split)

    # Switch back to training mode
    model.train()
    return loss_sum/loss_evals, predictions, lang_stats<|MERGE_RESOLUTION|>--- conflicted
+++ resolved
@@ -82,85 +82,6 @@
         data = loader.get_batch(split)
         n = n + loader.batch_size
 
-<<<<<<< HEAD
-        # forward the model to get loss
-        tmp = [data['images'], data['labels'], data['masks']]
-        tmp = [Variable(torch.from_numpy(_), volatile=True).cuda() for _ in tmp]
-        images, labels, masks = tmp
-
-        att_feats = _att_feats = cnn_model(images)
-        fc_feats = _fc_feats = att_feats.mean(2).mean(3).squeeze(2).squeeze(2)
-
-        att_feats = att_feats.unsqueeze(1).expand(*((att_feats.size(0), loader.seq_per_img,) + att_feats.size()[1:])).contiguous().view(*((att_feats.size(0) * loader.seq_per_img,) + att_feats.size()[1:]))
-        fc_feats = fc_feats.unsqueeze(1).expand(*((fc_feats.size(0), loader.seq_per_img,) + fc_feats.size()[1:])).contiguous().view(*((fc_feats.size(0) * loader.seq_per_img,) + fc_feats.size()[1:]))
-        
-        loss = crit(model(fc_feats, att_feats, labels), labels[:,1:], masks[:,1:]).data[0]
-
-        loss_sum = loss_sum + loss
-        loss_evals = loss_evals + 1
-
-        # forward the model to also get generated samples for each image
-        # Only leave one feature for each image, in case duplicate sample
-        fc_feats, att_feats = _fc_feats, _att_feats
-
-        seq, _ = model.sample(fc_feats, att_feats, {'beam_size': beam_size})
-
-        #set_trace()
-        sents = utils.decode_sequence(loader.get_vocab(), seq)
-
-        for k, sent in enumerate(sents):
-            entry = {'image_id': data['infos'][k]['id'], 'caption': sent}
-            predictions.append(entry)
-            if verbose:
-                print('image %s: %s' %(entry['image_id'], entry['caption']))
-        
-        ix0 = data['bounds']['it_pos_now']
-        ix1 = data['bounds']['it_max']
-        if val_images_use != -1:
-            ix1 = min(ix1, val_images_use)
-        for i in range(n - ix1):
-            predictions.pop()
-        if verbose:
-            print('evaluating validation preformance... %d/%d (%f)' %(ix0 - 1, ix1, loss))
-
-        if data['bounds']['wrapped']:
-            break
-        if n>= val_images_use:
-            break
-
-    if lang_eval == 1:
-        lang_stats = language_eval(dataset, predictions)
-
-    # Switch back to training mode
-    model.train()
-    return loss_sum/loss_evals, predictions, lang_stats
-
-
-# Evaluation fun(ction)
-def eval_eval(cnn_model, model, crit, loader, eval_kwargs={}):
-    verbose = eval_kwargs.get('verbose', True)
-    num_images = eval_kwargs.get('num_images', -1)
-    split = eval_kwargs.get('split', 'test')
-    lang_eval = eval_kwargs.get('language_eval', 0)
-    dataset = eval_kwargs.get('dataset', 'coco')
-    beam_size = eval_kwargs.get('beam_size', 1)
-    batch_size = eval_kwargs.get('batch_size', 1)
-
-    # Make sure in the evaluation mode
-    cnn_model.eval()
-    model.eval()
-    loader.reset_iterator(split)
-
-    n = 0
-    loss_sum = 0
-    loss_evals = 1e-8
-    predictions = []
-
-    while True:
-        # fetch a batch of data
-        data = loader.get_batch(split, batch_size)
-        n = n + batch_size
-
         #evaluate loss if we have the labels
         loss = 0
 
@@ -173,8 +94,6 @@
         fc_feats = _fc_feats = att_feats.mean(2).mean(3).squeeze(2).squeeze(2)
 
         # forward the model to get loss
-=======
->>>>>>> 3a8386c2
         if data.get('labels', None) is not None:
 
             att_feats = att_feats.unsqueeze(1).expand(*((att_feats.size(0), loader.seq_per_img,) + att_feats.size()[1:])).contiguous().view(*((att_feats.size(0) * loader.seq_per_img,) + att_feats.size()[1:]))
