from __future__ import absolute_import
from __future__ import division
from __future__ import print_function

import json
import h5py
import os
import numpy as np
import random
import torch
from torchvision import transforms as trn
preprocess = trn.Compose([
        #trn.ToTensor(),
        trn.Normalize([0.485, 0.456, 0.406], [0.229, 0.224, 0.225])
])

class DataLoader():
    
    def __init__(self, opt):
        self.opt = opt
        self.batch_size = self.opt.batch_size
        self.seq_per_img = self.opt.seq_per_img

        # load the json file which contains additional information about the dataset
        print('DataLoader loading json file: ', opt.input_json)
        self.info = json.load(open(self.opt.input_json))
        self.ix_to_word = self.info['ix_to_word']
        self.vocab_size = len(self.ix_to_word)
        print('vocab size is ', self.vocab_size)
        
        # open the hdf5 file
        print('DataLoader loading h5 file: ', opt.input_h5)
        self.h5_file = h5py.File(self.opt.input_h5)


        # extract image size from dataset
        images_size = self.h5_file['images'].shape
        assert len(images_size) == 4, 'images should be a 4D tensor'
        assert images_size[2] == images_size[3], 'width and height must match'
        self.num_images = images_size[0]
        self.num_channels = images_size[1]
        self.max_image_size = images_size[2]
        print('read %d images of size %dx%dx%d' %(self.num_images, 
                    self.num_channels, self.max_image_size, self.max_image_size))

        # load in the sequence data
        seq_size = self.h5_file['labels'].shape
        self.seq_length = seq_size[1]
        print('max sequence length in data is', self.seq_length)
        # load the pointers in full to RAM (should be small enough)
        self.label_start_ix = self.h5_file['label_start_ix'][:]
        self.label_end_ix = self.h5_file['label_end_ix'][:]

        # separate out indexes for each of the provided splits
        self.split_ix = {'train': [], 'val': [], 'test': []}
        for ix in range(len(self.info['images'])):
            img = self.info['images'][ix]
            if img['split'] == 'train':
                self.split_ix['train'].append(ix)
            elif img['split'] == 'val':
                self.split_ix['val'].append(ix)
            elif img['split'] == 'test':
                self.split_ix['test'].append(ix)
            elif opt.train_only == 0: # restval
                self.split_ix['train'].append(ix)

        print('assigned %d images to split train' %len(self.split_ix['train']))
        print('assigned %d images to split val' %len(self.split_ix['val']))
        print('assigned %d images to split test' %len(self.split_ix['test']))

        self.iterators = {'train': 0, 'val': 0, 'test': 0}

    def get_vocab_size(self):
        return self.vocab_size

    def get_vocab(self):
        return self.ix_to_word

    def get_seq_length(self):
        return self.seq_length

    def get_batch(self, split, batch_size=None):
        split_ix = self.split_ix[split]
        batch_size = batch_size or self.batch_size

        img_batch = np.ndarray([batch_size, 3, 224,224], dtype = 'float32')
        label_batch = np.zeros([batch_size * self.seq_per_img, self.seq_length + 2], dtype = 'int')
        mask_batch = np.zeros([batch_size * self.seq_per_img, self.seq_length + 2], dtype = 'float32')

        max_index = len(split_ix)
        wrapped = False

        infos = []

        for i in range(batch_size):
            ri = self.iterators[split]
            ri_next = ri + 1
            if ri_next >= max_index:
                ri_next = 0
                wrapped = True
            self.iterators[split] = ri_next
            ix = split_ix[ri]

            # fetch image
            #img = self.load_image(self.image_info[ix]['filename'])
            img = self.h5_file['images'][ix, :, :, :]
            img_batch[i] = preprocess(torch.from_numpy(img[:, 16:-16, 16:-16].astype('float32')/255.0)).numpy()

            # fetch the sequence labels
            ix1 = self.label_start_ix[ix] - 1 #label_start_ix starts from 1
            ix2 = self.label_end_ix[ix] - 1
            ncap = ix2 - ix1 + 1 # number of captions available for this image
            assert ncap > 0, 'an image does not have any label. this can be handled but right now isn\'t'

            if ncap < self.seq_per_img:
                # we need to subsample (with replacement)
                seq = np.zeros([self.seq_per_img, self.seq_length], dtype = 'int')
                for q in range(self.seq_per_img):
                    ixl = random.randint(ix1,ix2)
                    seq[q, :] = self.h5_file['labels'][ixl, :self.seq_length]
            else:
                ixl = random.randint(ix1, ix2 - self.seq_per_img + 1)
                seq = self.h5_file['labels'][ixl: ixl + self.seq_per_img, :self.seq_length]

            label_batch[i * self.seq_per_img : (i + 1) * self.seq_per_img, 1 : self.seq_length + 1] = seq

            # record associated info as well
            info_dict = {}
            info_dict['id'] = self.info['images'][ix]['id']
            info_dict['file_path'] = self.info['images'][ix]['file_path']
            infos.append(info_dict)

        # generate mask
<<<<<<< HEAD
        nonzeros = np.array(map(lambda x: (x != 0).sum()+2, label_batch))
=======
        t_start = time.time()
        nonzeros = np.array(list(map(lambda x: (x != 0).sum()+2, label_batch)))
>>>>>>> 48c4d53b
        for ix, row in enumerate(mask_batch):
            row[:nonzeros[ix]] = 1

        data = {}
        data['images'] = img_batch
        data['labels'] = label_batch
        data['masks'] = mask_batch 
        data['bounds'] = {'it_pos_now': self.iterators[split], 'it_max': len(split_ix), 'wrapped': wrapped}
        data['infos'] = infos

        return data

<<<<<<< HEAD
    def reset_iterator(self, split):
        self.iterators[split] = 0
        
=======
class BlobFetcher():
    """Experimental class for prefetching blobs in a separate process."""
    def __init__(self, split, dataloader, if_shuffle=False):
        """
        db is a list of tuples containing: imcrop_name, caption, bbox_feat of gt box, imname
        """
        self.split = split
        self.dataloader = dataloader
        self.if_shuffle = if_shuffle

        self.pool = Pool()
        self.fifo = []

    # Add more in the queue
    def reset(self):
        if len(self.fifo) == 0:
            self.cur_idx = self.dataloader.iterators[self.split]
            self.cur_split_ix = self.dataloader.split_ix[self.split][:] # copy
        for i in range(512 - len(self.fifo)):
            ix = self.cur_split_ix[self.cur_idx]
            if self.cur_idx + 1 >= len(self.cur_split_ix):
                self.cur_idx = 0
                if self.if_shuffle:
                    random.shuffle(self.cur_split_ix)
            else:
                self.cur_idx += 1
            self.fifo.append(self.pool.apply_async(get_npy_data, \
                (ix, \
                os.path.join(self.dataloader.input_fc_dir, str(self.dataloader.info['images'][ix]['id']) + '.npy'),
                os.path.join(self.dataloader.input_att_dir, str(self.dataloader.info['images'][ix]['id']) + '.npz')
                )))

    def terminate(self):
        while len(self.fifo) > 0:
            self.fifo.pop(0).get()
        self.pool.terminate()
        print(self.split, 'terminated')

    def join(self):
        self.pool.join()
        print(self.split, 'joined')

    def _get_next_minibatch_inds(self):
        max_index = len(self.cur_split_ix)
        wrapped = False

        ri = self.dataloader.iterators[self.split]
        ix = self.dataloader.split_ix[self.split][ri]

        ri_next = ri + 1
        if ri_next >= max_index:
            ri_next = 0
            self.dataloader.split_ix[self.split] = self.cur_split_ix[:] # copy
            wrapped = True
        self.dataloader.iterators[self.split] = ri_next

        return ix, wrapped
    
    def get(self):
        if len(self.fifo) < 400:
            self.reset()

        ix, wrapped = self._get_next_minibatch_inds()
        tmp = self.fifo.pop(0).get()

        assert tmp[2] == ix, "ix not equal"

        return tmp + (wrapped,)
>>>>>>> 48c4d53b
<|MERGE_RESOLUTION|>--- conflicted
+++ resolved
@@ -131,12 +131,7 @@
             infos.append(info_dict)
 
         # generate mask
-<<<<<<< HEAD
-        nonzeros = np.array(map(lambda x: (x != 0).sum()+2, label_batch))
-=======
-        t_start = time.time()
         nonzeros = np.array(list(map(lambda x: (x != 0).sum()+2, label_batch)))
->>>>>>> 48c4d53b
         for ix, row in enumerate(mask_batch):
             row[:nonzeros[ix]] = 1
 
@@ -149,77 +144,6 @@
 
         return data
 
-<<<<<<< HEAD
     def reset_iterator(self, split):
         self.iterators[split] = 0
-        
-=======
-class BlobFetcher():
-    """Experimental class for prefetching blobs in a separate process."""
-    def __init__(self, split, dataloader, if_shuffle=False):
-        """
-        db is a list of tuples containing: imcrop_name, caption, bbox_feat of gt box, imname
-        """
-        self.split = split
-        self.dataloader = dataloader
-        self.if_shuffle = if_shuffle
-
-        self.pool = Pool()
-        self.fifo = []
-
-    # Add more in the queue
-    def reset(self):
-        if len(self.fifo) == 0:
-            self.cur_idx = self.dataloader.iterators[self.split]
-            self.cur_split_ix = self.dataloader.split_ix[self.split][:] # copy
-        for i in range(512 - len(self.fifo)):
-            ix = self.cur_split_ix[self.cur_idx]
-            if self.cur_idx + 1 >= len(self.cur_split_ix):
-                self.cur_idx = 0
-                if self.if_shuffle:
-                    random.shuffle(self.cur_split_ix)
-            else:
-                self.cur_idx += 1
-            self.fifo.append(self.pool.apply_async(get_npy_data, \
-                (ix, \
-                os.path.join(self.dataloader.input_fc_dir, str(self.dataloader.info['images'][ix]['id']) + '.npy'),
-                os.path.join(self.dataloader.input_att_dir, str(self.dataloader.info['images'][ix]['id']) + '.npz')
-                )))
-
-    def terminate(self):
-        while len(self.fifo) > 0:
-            self.fifo.pop(0).get()
-        self.pool.terminate()
-        print(self.split, 'terminated')
-
-    def join(self):
-        self.pool.join()
-        print(self.split, 'joined')
-
-    def _get_next_minibatch_inds(self):
-        max_index = len(self.cur_split_ix)
-        wrapped = False
-
-        ri = self.dataloader.iterators[self.split]
-        ix = self.dataloader.split_ix[self.split][ri]
-
-        ri_next = ri + 1
-        if ri_next >= max_index:
-            ri_next = 0
-            self.dataloader.split_ix[self.split] = self.cur_split_ix[:] # copy
-            wrapped = True
-        self.dataloader.iterators[self.split] = ri_next
-
-        return ix, wrapped
-    
-    def get(self):
-        if len(self.fifo) < 400:
-            self.reset()
-
-        ix, wrapped = self._get_next_minibatch_inds()
-        tmp = self.fifo.pop(0).get()
-
-        assert tmp[2] == ix, "ix not equal"
-
-        return tmp + (wrapped,)
->>>>>>> 48c4d53b
+        