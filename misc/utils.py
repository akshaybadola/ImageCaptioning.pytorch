--- conflicted
+++ resolved
@@ -8,14 +8,6 @@
 from torch.autograd import Variable
 import misc.resnet as resnet
 import os
-
-<<<<<<< HEAD
-def repackage(h):
-    """Wraps hidden states in new Variables, to detach them from their history."""
-    if type(h) == Variable:
-        return Variable(h.data)
-    else:
-        return tuple(repackage(v) for v in h)
 
 def build_cnn(opt):
     net = getattr(resnet, opt.cnn_model)()
@@ -34,9 +26,6 @@
         net.load_state_dict(torch.load(os.path.join(opt.start_from, 'model-cnn.pth')))
     return net
 
-
-=======
->>>>>>> 48c4d53b
 # Input: seq, N*D numpy array, with element 0 .. vocab_size. 0 is END token.
 def decode_sequence(ix_to_word, seq):
     N, D = seq.size()
