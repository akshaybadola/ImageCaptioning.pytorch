from __future__ import absolute_import
from __future__ import division
from __future__ import print_function

import collections
import torch
import torch.nn as nn
import numpy as np
import torch.optim as optim
import os

import six
from six.moves import cPickle

bad_endings = ['with','in','on','of','a','at','to','for','an','this','his','her','that']
bad_endings += ['the']

def pickle_load(f):
    """ Load a pickle.
    Parameters
    ----------
    f: file-like object
    """
    if six.PY3:
        return cPickle.load(f, encoding='latin-1')
    else:
        return cPickle.load(f)


def pickle_dump(obj, f):
    """ Dump a pickle.
    Parameters
    ----------
    obj: pickled object
    f: file-like object
    """
    if six.PY3:
        return cPickle.dump(obj, f, protocol=2)
    else:
        return cPickle.dump(obj, f)


def if_use_feat(caption_model):
    # Decide if load attention feature according to caption model
    use_fc, use_att = True, True
    if caption_model in ['show_tell', 'all_img', 'fc', 'newfc', 'language_model']:
        use_att = False
    if caption_model in ['language_model']:
        use_fc = False
    return use_fc, use_att

# Input: seq, N*D numpy array, with element 0 .. vocab_size. 0 is END token.
def decode_sequence(ix_to_word, seq):
    N, D = seq.size()
    out = []
    for i in range(N):
        txt = ''
        for j in range(D):
            ix = seq[i,j]
            if ix > 0 :
                if j >= 1:
                    txt = txt + ' '
                txt = txt + ix_to_word[str(ix.item())]
            else:
                break
        if int(os.getenv('REMOVE_BAD_ENDINGS', '0')):
            flag = 0
            words = txt.split(' ')
            for j in range(len(words)):
                if words[-j-1] not in bad_endings:
                    flag = -j
                    break
            txt = ' '.join(words[0:len(words)+flag])
        out.append(txt)
    return out

def to_contiguous(tensor):
    if tensor.is_contiguous():
        return tensor
    else:
        return tensor.contiguous()

class RewardCriterion(nn.Module):
    def __init__(self):
        super(RewardCriterion, self).__init__()

    def forward(self, input, seq, reward):
        input = to_contiguous(input).view(-1)
        reward = to_contiguous(reward).view(-1)
        mask = (seq>0).float()
        mask = to_contiguous(torch.cat([mask.new(mask.size(0), 1).fill_(1), mask[:, :-1]], 1)).view(-1)
        output = - input * reward * mask
        output = torch.sum(output) / torch.sum(mask)

        return output

class LanguageModelCriterion(nn.Module):
    def __init__(self):
        super(LanguageModelCriterion, self).__init__()

    def forward(self, input, target, mask):
        # truncate to the same size
        target = target[:, :input.size(1)]
        mask =  mask[:, :input.size(1)]

        output = -input.gather(2, target.unsqueeze(2)).squeeze(2) * mask
        output = torch.sum(output) / torch.sum(mask)

        return output

class LabelSmoothing(nn.Module):
    "Implement label smoothing."
    def __init__(self, size=0, padding_idx=0, smoothing=0.0):
        super(LabelSmoothing, self).__init__()
        self.criterion = nn.KLDivLoss(size_average=False, reduce=False)
        # self.padding_idx = padding_idx
        self.confidence = 1.0 - smoothing
        self.smoothing = smoothing
        # self.size = size
        self.true_dist = None
        
    def forward(self, input, target, mask):
        # truncate to the same size
        target = target[:, :input.size(1)]
        mask =  mask[:, :input.size(1)]

        input = to_contiguous(input).view(-1, input.size(-1))
        target = to_contiguous(target).view(-1)
        mask = to_contiguous(mask).view(-1)

        # assert x.size(1) == self.size
        self.size = input.size(1)
        # true_dist = x.data.clone()
        true_dist = input.data.clone()
        # true_dist.fill_(self.smoothing / (self.size - 2))
        true_dist.fill_(self.smoothing / (self.size - 1))
        true_dist.scatter_(1, target.data.unsqueeze(1), self.confidence)
        # true_dist[:, self.padding_idx] = 0
        # mask = torch.nonzero(target.data == self.padding_idx)
        # self.true_dist = true_dist
        return (self.criterion(input, true_dist).sum(1) * mask).sum() / mask.sum()

def set_lr(optimizer, lr):
    for group in optimizer.param_groups:
        group['lr'] = lr

def get_lr(optimizer):
    for group in optimizer.param_groups:
        return group['lr']

def clip_gradient(optimizer, grad_clip):
    for group in optimizer.param_groups:
        for param in group['params']:
            param.grad.data.clamp_(-grad_clip, grad_clip)

def build_optimizer(params, opt):
    if opt.optim == 'rmsprop':
        return optim.RMSprop(params, opt.learning_rate, opt.optim_alpha, opt.optim_epsilon, weight_decay=opt.weight_decay)
    elif opt.optim == 'adagrad':
        return optim.Adagrad(params, opt.learning_rate, weight_decay=opt.weight_decay)
    elif opt.optim == 'sgd':
        return optim.SGD(params, opt.learning_rate, weight_decay=opt.weight_decay)
    elif opt.optim == 'sgdm':
        return optim.SGD(params, opt.learning_rate, opt.optim_alpha, weight_decay=opt.weight_decay)
    elif opt.optim == 'sgdmom':
        return optim.SGD(params, opt.learning_rate, opt.optim_alpha, weight_decay=opt.weight_decay, nesterov=True)
    elif opt.optim == 'adam':
        return optim.Adam(params, opt.learning_rate, (opt.optim_alpha, opt.optim_beta), opt.optim_epsilon, weight_decay=opt.weight_decay)
    else:
        raise Exception("bad option opt.optim: {}".format(opt.optim))
<<<<<<< HEAD
    

def penalty_builder(penalty_config):
    if penalty_config == '':
        return lambda x,y: y
    pen_type, alpha = penalty_config.split('_')
    alpha = float(alpha)
    if pen_type == 'wu':
        return lambda x,y: length_wu(x,y,alpha)
    if pen_type == 'avg':
        return lambda x,y: length_average(x,y,alpha)

def length_wu(length, logprobs, alpha=0.):
    """
    NMT length re-ranking score from
    "Google's Neural Machine Translation System" :cite:`wu2016google`.
    """

    modifier = (((5 + length) ** alpha) /
                ((5 + 1) ** alpha))
    return (logprobs / modifier)

def length_average(length, logprobs, alpha=0.):
    """
    Returns the average probability of tokens in a sequence.
    """
    return logprobs / length
=======


class NoamOpt(object):
    "Optim wrapper that implements rate."
    def __init__(self, model_size, factor, warmup, optimizer):
        self.optimizer = optimizer
        self._step = 0
        self.warmup = warmup
        self.factor = factor
        self.model_size = model_size
        self._rate = 0
        
    def step(self):
        "Update parameters and rate"
        self._step += 1
        rate = self.rate()
        for p in self.optimizer.param_groups:
            p['lr'] = rate
        self._rate = rate
        self.optimizer.step()
        
    def rate(self, step = None):
        "Implement `lrate` above"
        if step is None:
            step = self._step
        return self.factor * \
            (self.model_size ** (-0.5) *
            min(step ** (-0.5), step * self.warmup ** (-1.5)))

    def __getattr__(self, name):
        return getattr(self.optimizer, name)
>>>>>>> 46b7a94f

class ReduceLROnPlateau(object):
    "Optim wrapper that implements rate."
    def __init__(self, optimizer, mode='min', factor=0.1, patience=10, verbose=False, threshold=0.0001, threshold_mode='rel', cooldown=0, min_lr=0, eps=1e-08):
        self.scheduler = optim.lr_scheduler.ReduceLROnPlateau(optimizer, mode, factor, patience, verbose, threshold, threshold_mode, cooldown, min_lr, eps)
        self.optimizer = optimizer
        self.current_lr = get_lr(optimizer)
        
    def step(self):
        "Update parameters and rate"
        self.optimizer.step()

    def scheduler_step(self, val):
        self.scheduler.step(val)
        self.current_lr = get_lr(self.optimizer)

    def state_dict(self):
        return {'current_lr':self.current_lr,
<<<<<<< HEAD
                'scheduler_state_dict': self.scheduler.state_dict(),
=======
                'scheduler_state_dict': {key: value for key, value in self.scheduler.__dict__.items() if key not in {'optimizer', 'is_better'}},
>>>>>>> 46b7a94f
                'optimizer_state_dict': self.optimizer.state_dict()}

    def load_state_dict(self, state_dict):
        if 'current_lr' not in state_dict:
            # it's normal optimizer
            self.optimizer.load_state_dict(state_dict)
            set_lr(self.optimizer, self.current_lr) # use the lr fromt the option
        else:
            # it's a schduler
            self.current_lr = state_dict['current_lr']
<<<<<<< HEAD
            self.scheduler.load_state_dict(state_dict['scheduler_state_dict'])
            self.optimizer.load_state_dict(state_dict['optimizer_state_dict'])
            # current_lr is actually useless in this case

    def __getattr__(self, name):
        return getattr(self.optimizer, name)
=======
            self.scheduler.__dict__.update(state_dict['scheduler_state_dict'])
            self.scheduler._init_is_better(mode=self.scheduler.mode, threshold=self.scheduler.threshold, threshold_mode=self.scheduler.threshold_mode)
            self.optimizer.load_state_dict(state_dict['optimizer_state_dict'])
            # current_lr is actually useless in this case
        
    def rate(self, step = None):
        "Implement `lrate` above"
        if step is None:
            step = self._step
        return self.factor * \
            (self.model_size ** (-0.5) *
            min(step ** (-0.5), step * self.warmup ** (-1.5)))

    def __getattr__(self, name):
        return getattr(self.optimizer, name)
        
def get_std_opt(model, factor=1, warmup=2000):
    # return NoamOpt(model.tgt_embed[0].d_model, 2, 4000,
    #         torch.optim.Adam(model.parameters(), lr=0, betas=(0.9, 0.98), eps=1e-9))
    return NoamOpt(model.model.tgt_embed[0].d_model, factor, warmup,
            torch.optim.Adam(model.parameters(), lr=0, betas=(0.9, 0.98), eps=1e-9))
    
>>>>>>> 46b7a94f
<|MERGE_RESOLUTION|>--- conflicted
+++ resolved
@@ -168,7 +168,6 @@
         return optim.Adam(params, opt.learning_rate, (opt.optim_alpha, opt.optim_beta), opt.optim_epsilon, weight_decay=opt.weight_decay)
     else:
         raise Exception("bad option opt.optim: {}".format(opt.optim))
-<<<<<<< HEAD
     
 
 def penalty_builder(penalty_config):
@@ -196,7 +195,6 @@
     Returns the average probability of tokens in a sequence.
     """
     return logprobs / length
-=======
 
 
 class NoamOpt(object):
@@ -228,7 +226,6 @@
 
     def __getattr__(self, name):
         return getattr(self.optimizer, name)
->>>>>>> 46b7a94f
 
 class ReduceLROnPlateau(object):
     "Optim wrapper that implements rate."
@@ -247,11 +244,7 @@
 
     def state_dict(self):
         return {'current_lr':self.current_lr,
-<<<<<<< HEAD
                 'scheduler_state_dict': self.scheduler.state_dict(),
-=======
-                'scheduler_state_dict': {key: value for key, value in self.scheduler.__dict__.items() if key not in {'optimizer', 'is_better'}},
->>>>>>> 46b7a94f
                 'optimizer_state_dict': self.optimizer.state_dict()}
 
     def load_state_dict(self, state_dict):
@@ -262,19 +255,10 @@
         else:
             # it's a schduler
             self.current_lr = state_dict['current_lr']
-<<<<<<< HEAD
             self.scheduler.load_state_dict(state_dict['scheduler_state_dict'])
             self.optimizer.load_state_dict(state_dict['optimizer_state_dict'])
             # current_lr is actually useless in this case
-
-    def __getattr__(self, name):
-        return getattr(self.optimizer, name)
-=======
-            self.scheduler.__dict__.update(state_dict['scheduler_state_dict'])
-            self.scheduler._init_is_better(mode=self.scheduler.mode, threshold=self.scheduler.threshold, threshold_mode=self.scheduler.threshold_mode)
-            self.optimizer.load_state_dict(state_dict['optimizer_state_dict'])
-            # current_lr is actually useless in this case
-        
+    
     def rate(self, step = None):
         "Implement `lrate` above"
         if step is None:
@@ -291,5 +275,4 @@
     #         torch.optim.Adam(model.parameters(), lr=0, betas=(0.9, 0.98), eps=1e-9))
     return NoamOpt(model.model.tgt_embed[0].d_model, factor, warmup,
             torch.optim.Adam(model.parameters(), lr=0, betas=(0.9, 0.98), eps=1e-9))
-    
->>>>>>> 46b7a94f
+    