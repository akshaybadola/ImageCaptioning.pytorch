# This file contains Att2in2, AdaAtt, AdaAttMO, TopDown model

# AdaAtt is from Knowing When to Look: Adaptive Attention via A Visual Sentinel for Image Captioning
# https://arxiv.org/abs/1612.01887
# AdaAttMO is a modified version with maxout lstm

# Att2in is from Self-critical Sequence Training for Image Captioning
# https://arxiv.org/abs/1612.00563
# In this file we only have Att2in2, which is a slightly different version of att2in,
# in which the img feature embedding and word embedding is the same as what in adaatt.

# TopDown is from Bottom-Up and Top-Down Attention for Image Captioning and VQA
# https://arxiv.org/abs/1707.07998

from __future__ import absolute_import
from __future__ import division
from __future__ import print_function

import numpy as np
import torch
import torch.nn as nn
import torch.nn.functional as F
from torch.autograd import *
import misc.utils as utils

from .CaptionModel import CaptionModel
from .AttModel import pack_wrapper, AttModel

class AttEnsemble(AttModel):
    def __init__(self, models, weights=None):
        CaptionModel.__init__(self)
        # super(AttEnsemble, self).__init__()

        self.models = nn.ModuleList(models)
        self.vocab_size = models[0].vocab_size
        self.seq_length = models[0].seq_length
        self.bad_endings_ix = models[0].bad_endings_ix
        self.ss_prob = 0
        weights = weights or [1.0] * len(self.models)
        self.register_buffer('weights', torch.tensor(weights))

    def init_hidden(self, batch_size):
        state = [m.init_hidden(batch_size) for m in self.models]
        return self.pack_state(state)

    def pack_state(self, state):
        self.state_lengths = [len(_) for _ in state]
        return sum([list(_) for _ in state], [])

    def unpack_state(self, state):
        out = []
        for l in self.state_lengths:
            out.append(state[:l])
            state = state[l:]
        return out

    def embed(self, it):
        return [m.embed(it) for m in self.models]

    def core(self, *args):
        return zip(*[m.core(*_) for m, _ in zip(self.models, zip(*args))])

    def get_logprobs_state(self, it, tmp_fc_feats, tmp_att_feats, tmp_p_att_feats, tmp_att_masks, state):
        # 'it' contains a word index
        xt = self.embed(it)

        state = self.unpack_state(state)
        output, state = self.core(xt, tmp_fc_feats, tmp_att_feats, tmp_p_att_feats, state, tmp_att_masks)
        logprobs = torch.stack([F.softmax(m.logit(output[i]), dim=1) for i,m in enumerate(self.models)], 2).mul(self.weights).div(self.weights.sum()).sum(-1).log()

        return logprobs, self.pack_state(state)

    def _prepare_feature(self, *args):
        return tuple(zip(*[m._prepare_feature(*args) for m in self.models]))

    # def _prepare_feature(self, fc_feats, att_feats, att_masks):

    #     att_feats, att_masks = self.clip_att(att_feats, att_masks)

    #     # embed fc and att feats
    #     fc_feats = [m.fc_embed(fc_feats) for m in self.models]
    #     att_feats = [pack_wrapper(m.att_embed, att_feats[...,:m.att_feat_size], att_masks) for m in self.models]

    #     # Project the attention feats first to reduce memory and computation comsumptions.
    #     p_att_feats = [m.ctx2att(att_feats[i]) for i,m in enumerate(self.models)]

    #     return fc_feats, att_feats, p_att_feats, [att_masks] * len(self.models)

    def _sample_beam(self, fc_feats, att_feats, att_masks=None, opt={}):
        beam_size = opt.get('beam_size', 10)
        batch_size = fc_feats.size(0)

        fc_feats, att_feats, p_att_feats, att_masks = self._prepare_feature(fc_feats, att_feats, att_masks)

        assert beam_size <= self.vocab_size + 1, 'lets assume this for now, otherwise this corner case causes a few headaches down the road. can be dealt with in future if needed'
        seq = torch.LongTensor(self.seq_length, batch_size).zero_()
        seqLogprobs = torch.FloatTensor(self.seq_length, batch_size, self.vocab_size + 1)
        # lets process every image independently for now, for simplicity

        self.done_beams = [[] for _ in range(batch_size)]
        for k in range(batch_size):
            state = self.init_hidden(beam_size)
            tmp_fc_feats = [fc_feats[i][k:k+1].expand(beam_size, fc_feats[i].size(1)) for i,m in enumerate(self.models)]
            tmp_att_feats = [att_feats[i][k:k+1].expand(*((beam_size,)+att_feats[i].size()[1:])).contiguous() for i,m in enumerate(self.models)]
            tmp_p_att_feats = [p_att_feats[i][k:k+1].expand(*((beam_size,)+p_att_feats[i].size()[1:])).contiguous() for i,m in enumerate(self.models)]
            tmp_att_masks = [att_masks[i][k:k+1].expand(*((beam_size,)+att_masks[i].size()[1:])).contiguous() for i,m in enumerate(self.models)] if att_masks[0] is not None else att_masks

            it = fc_feats[0].data.new(beam_size).long().zero_()
            logprobs, state = self.get_logprobs_state(it, tmp_fc_feats, tmp_att_feats, tmp_p_att_feats, tmp_att_masks, state)

            self.done_beams[k] = self.beam_search(state, logprobs, tmp_fc_feats, tmp_att_feats, tmp_p_att_feats, tmp_att_masks, opt=opt)
            seq[:, k] = self.done_beams[k][0]['seq'] # the first beam has highest cumulative score
            seqLogprobs[:, k] = self.done_beams[k][0]['logps']
        # return the samples and their log likelihoods
        return seq.transpose(0, 1), seqLogprobs.transpose(0, 1)
<<<<<<< HEAD

    def beam_search(self, init_state, init_logprobs, *args, **kwargs):

        # function computes the similarity score to be augmented
        def add_diversity(beam_seq_table, logprobsf, t, divm, diversity_lambda, bdash):
            local_time = t - divm
            unaug_logprobsf = logprobsf.clone()
            for prev_choice in range(divm):
                prev_decisions = beam_seq_table[prev_choice][local_time]
                for sub_beam in range(bdash):
                    for prev_labels in range(bdash):
                        logprobsf[sub_beam][prev_decisions[prev_labels]] = logprobsf[sub_beam][prev_decisions[prev_labels]] - diversity_lambda
            return unaug_logprobsf

        # does one step of classical beam search

        def beam_step(logprobsf, unaug_logprobsf, beam_size, t, beam_seq, beam_seq_logprobs, beam_logprobs_sum, state):
            #INPUTS:
            #logprobsf: probabilities augmented after diversity
            #beam_size: obvious
            #t        : time instant
            #beam_seq : tensor contanining the beams
            #beam_seq_logprobs: tensor contanining the beam logprobs
            #beam_logprobs_sum: tensor contanining joint logprobs
            #OUPUTS:
            #beam_seq : tensor containing the word indices of the decoded captions
            #beam_seq_logprobs : log-probability of each decision made, same size as beam_seq
            #beam_logprobs_sum : joint log-probability of each beam

            ys,ix = torch.sort(logprobsf,1,True)
            candidates = []
            cols = min(beam_size, ys.size(1))
            rows = beam_size
            if t == 0:
                rows = 1
            for c in range(cols): # for each column (word, essentially)
                for q in range(rows): # for each beam expansion
                    #compute logprob of expanding beam q with word in (sorted) position c
                    local_logprob = ys[q,c].item()
                    candidate_logprob = beam_logprobs_sum[q] + local_logprob
                    local_unaug_logprob = unaug_logprobsf[q,ix[q,c]]
                    candidates.append({'c':ix[q,c], 'q':q, 'p':candidate_logprob, 'r':local_unaug_logprob})
            candidates = sorted(candidates,  key=lambda x: -x['p'])
            
            new_state = [[_.clone() for _ in state_] for state_ in state]
            #beam_seq_prev, beam_seq_logprobs_prev
            if t >= 1:
            #we''ll need these as reference when we fork beams around
                beam_seq_prev = beam_seq[:t].clone()
                beam_seq_logprobs_prev = beam_seq_logprobs[:t].clone()
            for vix in range(beam_size):
                v = candidates[vix]
                #fork beam index q into index vix
                if t >= 1:
                    beam_seq[:t, vix] = beam_seq_prev[:, v['q']]
                    beam_seq_logprobs[:t, vix] = beam_seq_logprobs_prev[:, v['q']]
                #rearrange recurrent states
                for ii in range(len(new_state)):
                    for state_ix in range(len(new_state[ii])):
                    #  copy over state in previous beam q to new beam at vix
                        new_state[ii][state_ix][:, vix] = state[ii][state_ix][:, v['q']] # dimension one is time step
                #append new end terminal at the end of this beam
                beam_seq[t, vix] = v['c'] # c'th word is the continuation
                beam_seq_logprobs[t, vix] = v['r'] # the raw logprob here
                beam_logprobs_sum[vix] = v['p'] # the new (sum) logprob along this beam
            state = new_state
            return beam_seq,beam_seq_logprobs,beam_logprobs_sum,state,candidates

        # Start diverse_beam_search
        opt = kwargs['opt']
        beam_size = opt.get('beam_size', 10)
        group_size = opt.get('group_size', 1)
        diversity_lambda = opt.get('diversity_lambda', 0.5)
        decoding_constraint = opt.get('decoding_constraint', 0)
        max_ppl = opt.get('max_ppl', 0)
        bdash = beam_size // group_size # beam per group

        # INITIALIZATIONS
        beam_seq_table = [torch.LongTensor(self.seq_length, bdash).zero_() for _ in range(group_size)]
        beam_seq_logprobs_table = [torch.FloatTensor(self.seq_length, bdash, self.vocab_size + 1).zero_() for _ in range(group_size)]
        beam_logprobs_sum_table = [torch.zeros(bdash) for _ in range(group_size)]

        # logprobs # logprobs predicted in last time step, shape (beam_size, vocab_size+1)
        done_beams_table = [[] for _ in range(group_size)]
        state_table = zip(*[[list(torch.unbind(_)) for _ in torch.stack(init_state_).chunk(group_size, 2)] for init_state_ in init_state])
        logprobs_table = list(init_logprobs.chunk(group_size, 0))
        # END INIT

        # Chunk elements in the args
        args = [[_.chunk(group_size) if _ is not None else [None]*group_size for _ in args_] for args_ in args] # arg_name, model_name, group_name
        args = [[[args[j][i][k] for i in range(len(self.models))] for j in range(len(args))] for k in range(group_size)] # group_name, arg_name, model_name

        for t in range(self.seq_length + group_size - 1):
            for divm in range(group_size): 
                if t >= divm and t <= self.seq_length + divm - 1:
                    # add diversity
                    logprobsf = logprobs_table[divm].data.float()
                    # suppress previous word
                    if decoding_constraint and t-divm > 0:
                        logprobsf.scatter_(1, beam_seq_table[divm][t-divm-1].unsqueeze(1).cuda(), float('-inf'))
                    # suppress UNK tokens in the decoding
                    logprobsf[:,logprobsf.size(1)-1] = logprobsf[:, logprobsf.size(1)-1] - 1000  
                    # diversity is added here
                    # the function directly modifies the logprobsf values and hence, we need to return
                    # the unaugmented ones for sorting the candidates in the end. # for historical
                    # reasons :-)
                    unaug_logprobsf = add_diversity(beam_seq_table,logprobsf,t,divm,diversity_lambda,bdash)

                    # infer new beams
                    beam_seq_table[divm],\
                    beam_seq_logprobs_table[divm],\
                    beam_logprobs_sum_table[divm],\
                    state_table[divm],\
                    candidates_divm = beam_step(logprobsf,
                                                unaug_logprobsf,
                                                bdash,
                                                t-divm,
                                                beam_seq_table[divm],
                                                beam_seq_logprobs_table[divm],
                                                beam_logprobs_sum_table[divm],
                                                state_table[divm])

                    # if time's up... or if end token is reached then copy beams
                    for vix in range(bdash):
                        if beam_seq_table[divm][t-divm,vix] == 0 or t == self.seq_length + divm - 1:
                            final_beam = {
                                'seq': beam_seq_table[divm][:, vix].clone(), 
                                'logps': beam_seq_logprobs_table[divm][:, vix].clone(),
                                'unaug_p': beam_seq_logprobs_table[divm][:, vix].sum().item(),
                                'p': beam_logprobs_sum_table[divm][vix].item()
                            }
                            if max_ppl:
                                final_beam['p'] = final_beam['p'] / (t-divm+1)
                            done_beams_table[divm].append(final_beam)
                            # don't continue beams from finished sequences
                            beam_logprobs_sum_table[divm][vix] = -1000

                    # move the current group one step forward in time
                    
                    it = beam_seq_table[divm][t-divm]
                    logprobs_table[divm], state_table[divm] = self.get_logprobs_state(it.cuda(), *(args[divm] + [state_table[divm]]))

        # all beams are sorted by their log-probabilities
        done_beams_table = [sorted(done_beams_table[i], key=lambda x: -x['p'])[:bdash] for i in range(group_size)]
        done_beams = reduce(lambda a,b:a+b, done_beams_table)
        return done_beams
=======
        # return the samples and their log likelihoods
>>>>>>> 57ba8375
<|MERGE_RESOLUTION|>--- conflicted
+++ resolved
@@ -113,153 +113,4 @@
             seqLogprobs[:, k] = self.done_beams[k][0]['logps']
         # return the samples and their log likelihoods
         return seq.transpose(0, 1), seqLogprobs.transpose(0, 1)
-<<<<<<< HEAD
-
-    def beam_search(self, init_state, init_logprobs, *args, **kwargs):
-
-        # function computes the similarity score to be augmented
-        def add_diversity(beam_seq_table, logprobsf, t, divm, diversity_lambda, bdash):
-            local_time = t - divm
-            unaug_logprobsf = logprobsf.clone()
-            for prev_choice in range(divm):
-                prev_decisions = beam_seq_table[prev_choice][local_time]
-                for sub_beam in range(bdash):
-                    for prev_labels in range(bdash):
-                        logprobsf[sub_beam][prev_decisions[prev_labels]] = logprobsf[sub_beam][prev_decisions[prev_labels]] - diversity_lambda
-            return unaug_logprobsf
-
-        # does one step of classical beam search
-
-        def beam_step(logprobsf, unaug_logprobsf, beam_size, t, beam_seq, beam_seq_logprobs, beam_logprobs_sum, state):
-            #INPUTS:
-            #logprobsf: probabilities augmented after diversity
-            #beam_size: obvious
-            #t        : time instant
-            #beam_seq : tensor contanining the beams
-            #beam_seq_logprobs: tensor contanining the beam logprobs
-            #beam_logprobs_sum: tensor contanining joint logprobs
-            #OUPUTS:
-            #beam_seq : tensor containing the word indices of the decoded captions
-            #beam_seq_logprobs : log-probability of each decision made, same size as beam_seq
-            #beam_logprobs_sum : joint log-probability of each beam
-
-            ys,ix = torch.sort(logprobsf,1,True)
-            candidates = []
-            cols = min(beam_size, ys.size(1))
-            rows = beam_size
-            if t == 0:
-                rows = 1
-            for c in range(cols): # for each column (word, essentially)
-                for q in range(rows): # for each beam expansion
-                    #compute logprob of expanding beam q with word in (sorted) position c
-                    local_logprob = ys[q,c].item()
-                    candidate_logprob = beam_logprobs_sum[q] + local_logprob
-                    local_unaug_logprob = unaug_logprobsf[q,ix[q,c]]
-                    candidates.append({'c':ix[q,c], 'q':q, 'p':candidate_logprob, 'r':local_unaug_logprob})
-            candidates = sorted(candidates,  key=lambda x: -x['p'])
-            
-            new_state = [[_.clone() for _ in state_] for state_ in state]
-            #beam_seq_prev, beam_seq_logprobs_prev
-            if t >= 1:
-            #we''ll need these as reference when we fork beams around
-                beam_seq_prev = beam_seq[:t].clone()
-                beam_seq_logprobs_prev = beam_seq_logprobs[:t].clone()
-            for vix in range(beam_size):
-                v = candidates[vix]
-                #fork beam index q into index vix
-                if t >= 1:
-                    beam_seq[:t, vix] = beam_seq_prev[:, v['q']]
-                    beam_seq_logprobs[:t, vix] = beam_seq_logprobs_prev[:, v['q']]
-                #rearrange recurrent states
-                for ii in range(len(new_state)):
-                    for state_ix in range(len(new_state[ii])):
-                    #  copy over state in previous beam q to new beam at vix
-                        new_state[ii][state_ix][:, vix] = state[ii][state_ix][:, v['q']] # dimension one is time step
-                #append new end terminal at the end of this beam
-                beam_seq[t, vix] = v['c'] # c'th word is the continuation
-                beam_seq_logprobs[t, vix] = v['r'] # the raw logprob here
-                beam_logprobs_sum[vix] = v['p'] # the new (sum) logprob along this beam
-            state = new_state
-            return beam_seq,beam_seq_logprobs,beam_logprobs_sum,state,candidates
-
-        # Start diverse_beam_search
-        opt = kwargs['opt']
-        beam_size = opt.get('beam_size', 10)
-        group_size = opt.get('group_size', 1)
-        diversity_lambda = opt.get('diversity_lambda', 0.5)
-        decoding_constraint = opt.get('decoding_constraint', 0)
-        max_ppl = opt.get('max_ppl', 0)
-        bdash = beam_size // group_size # beam per group
-
-        # INITIALIZATIONS
-        beam_seq_table = [torch.LongTensor(self.seq_length, bdash).zero_() for _ in range(group_size)]
-        beam_seq_logprobs_table = [torch.FloatTensor(self.seq_length, bdash, self.vocab_size + 1).zero_() for _ in range(group_size)]
-        beam_logprobs_sum_table = [torch.zeros(bdash) for _ in range(group_size)]
-
-        # logprobs # logprobs predicted in last time step, shape (beam_size, vocab_size+1)
-        done_beams_table = [[] for _ in range(group_size)]
-        state_table = zip(*[[list(torch.unbind(_)) for _ in torch.stack(init_state_).chunk(group_size, 2)] for init_state_ in init_state])
-        logprobs_table = list(init_logprobs.chunk(group_size, 0))
-        # END INIT
-
-        # Chunk elements in the args
-        args = [[_.chunk(group_size) if _ is not None else [None]*group_size for _ in args_] for args_ in args] # arg_name, model_name, group_name
-        args = [[[args[j][i][k] for i in range(len(self.models))] for j in range(len(args))] for k in range(group_size)] # group_name, arg_name, model_name
-
-        for t in range(self.seq_length + group_size - 1):
-            for divm in range(group_size): 
-                if t >= divm and t <= self.seq_length + divm - 1:
-                    # add diversity
-                    logprobsf = logprobs_table[divm].data.float()
-                    # suppress previous word
-                    if decoding_constraint and t-divm > 0:
-                        logprobsf.scatter_(1, beam_seq_table[divm][t-divm-1].unsqueeze(1).cuda(), float('-inf'))
-                    # suppress UNK tokens in the decoding
-                    logprobsf[:,logprobsf.size(1)-1] = logprobsf[:, logprobsf.size(1)-1] - 1000  
-                    # diversity is added here
-                    # the function directly modifies the logprobsf values and hence, we need to return
-                    # the unaugmented ones for sorting the candidates in the end. # for historical
-                    # reasons :-)
-                    unaug_logprobsf = add_diversity(beam_seq_table,logprobsf,t,divm,diversity_lambda,bdash)
-
-                    # infer new beams
-                    beam_seq_table[divm],\
-                    beam_seq_logprobs_table[divm],\
-                    beam_logprobs_sum_table[divm],\
-                    state_table[divm],\
-                    candidates_divm = beam_step(logprobsf,
-                                                unaug_logprobsf,
-                                                bdash,
-                                                t-divm,
-                                                beam_seq_table[divm],
-                                                beam_seq_logprobs_table[divm],
-                                                beam_logprobs_sum_table[divm],
-                                                state_table[divm])
-
-                    # if time's up... or if end token is reached then copy beams
-                    for vix in range(bdash):
-                        if beam_seq_table[divm][t-divm,vix] == 0 or t == self.seq_length + divm - 1:
-                            final_beam = {
-                                'seq': beam_seq_table[divm][:, vix].clone(), 
-                                'logps': beam_seq_logprobs_table[divm][:, vix].clone(),
-                                'unaug_p': beam_seq_logprobs_table[divm][:, vix].sum().item(),
-                                'p': beam_logprobs_sum_table[divm][vix].item()
-                            }
-                            if max_ppl:
-                                final_beam['p'] = final_beam['p'] / (t-divm+1)
-                            done_beams_table[divm].append(final_beam)
-                            # don't continue beams from finished sequences
-                            beam_logprobs_sum_table[divm][vix] = -1000
-
-                    # move the current group one step forward in time
-                    
-                    it = beam_seq_table[divm][t-divm]
-                    logprobs_table[divm], state_table[divm] = self.get_logprobs_state(it.cuda(), *(args[divm] + [state_table[divm]]))
-
-        # all beams are sorted by their log-probabilities
-        done_beams_table = [sorted(done_beams_table[i], key=lambda x: -x['p'])[:bdash] for i in range(group_size)]
-        done_beams = reduce(lambda a,b:a+b, done_beams_table)
-        return done_beams
-=======
-        # return the samples and their log likelihoods
->>>>>>> 57ba8375
+        # return the samples and their log likelihoods