"""
Preprocess a raw json dataset into hdf5/json files for use in data_loader.lua

Input: json file that has the form
[{ file_path: 'path/img.jpg', captions: ['a caption', ...] }, ...]
example element in this list would look like
{'captions': [u'A man with a red helmet on a small moped on a dirt road. ', u'Man riding a motor bike on a dirt road on the countryside.', u'A man riding on the back of a motorcycle.', u'A dirt path with a young person on a motor bike rests to the foreground of a verdant area with a bridge and a background of cloud-wreathed mountains. ', u'A man in a red shirt and a red hat is on a motorcycle on a hill side.'], 'file_path': u'val2014/COCO_val2014_000000391895.jpg', 'id': 391895}

This script reads this json, does some basic preprocessing on the captions
(e.g. lowercase, etc.), creates a special UNK token, and encodes everything to arrays

Output: a json file and an hdf5 file
The hdf5 file contains several fields:
/images is (N,3,256,256) uint8 array of raw image data in RGB format
/labels is (M,max_length) uint32 array of encoded labels, zero padded
/label_start_ix and /label_end_ix are (N,) uint32 arrays of pointers to the 
  first and last indices (in range 1..M) of labels for each image
/label_length stores the length of the sequence for each of the M sequences

The json file has a dict that contains:
- an 'ix_to_word' field storing the vocab in form {ix:'word'}, where ix is 1-indexed
- an 'images' field that is a list holding auxiliary information for each image, 
  such as in particular the 'split' it was assigned to.
"""

from __future__ import absolute_import
from __future__ import division
from __future__ import print_function

import os
import json
import argparse
from random import shuffle, seed
import string
# non-standard dependencies:
import h5py
from six.moves import cPickle
import numpy as np
import torch
import torchvision.models as models
from torch.autograd import Variable
import skimage.io

from torchvision import transforms as trn
preprocess = trn.Compose([
        #trn.ToTensor(),
        trn.Normalize([0.485, 0.456, 0.406], [0.229, 0.224, 0.225])
])

from misc.resnet_utils import myResnet
import misc.resnet as resnet

def main(params):
  net = getattr(resnet, params['model'])()
  net.load_state_dict(torch.load('/home-nfs/rluo/rluo/model/pytorch-resnet/'+params['model']+'.pth'))
  my_resnet = myResnet(net)
  my_resnet.cuda()
  my_resnet.eval()

  imgs = json.load(open(params['input_json'], 'r'))
  imgs = imgs['images']
  N = len(imgs)

  seed(123) # make reproducible

  dir_fc = params['output_dir']+'_fc'
  dir_att = params['output_dir']+'_att'
  if not os.path.isdir(dir_fc):
    os.mkdir(dir_fc)
  if not os.path.isdir(dir_att):
    os.mkdir(dir_att)

  for i,img in enumerate(imgs):
    # load the image
    I = skimage.io.imread(os.path.join(params['images_root'], img['filepath'], img['filename']))
    # handle grayscale input images
    if len(I.shape) == 2:
      I = I[:,:,np.newaxis]
      I = np.concatenate((I,I,I), axis=2)

    I = I.astype('float32')/255.0
    I = torch.from_numpy(I.transpose([2,0,1])).cuda()
    I = Variable(preprocess(I), volatile=True)
    tmp_fc, tmp_att = my_resnet(I, params['att_size'])
    # write to pkl
    np.save(os.path.join(dir_fc, str(img['cocoid'])), tmp_fc.data.cpu().float().numpy())
    np.savez_compressed(os.path.join(dir_att, str(img['cocoid'])), feat=tmp_att.data.cpu().float().numpy())

    if i % 1000 == 0:
<<<<<<< HEAD
      print('processing %d/%d (%.2f%% done)' % (i, N, i*100.0/N))
  print('wrote ', params['ourput_dir'])
=======
      print 'processing %d/%d (%.2f%% done)' % (i, N, i*100.0/N)
  print 'wrote ', params['output_dir']
>>>>>>> 052b6471

if __name__ == "__main__":

  parser = argparse.ArgumentParser()

  # input json
  parser.add_argument('--input_json', required=True, help='input json file to process into hdf5')
  parser.add_argument('--output_dir', default='data', help='output h5 file')

  # options
  parser.add_argument('--images_root', default='', help='root location in which images are stored, to be prepended to file_path in input json')
  parser.add_argument('--att_size', default=14, type=int, help='14x14 or 7x7')
  parser.add_argument('--model', default='resnet101', type=str, help='resnet101, resnet152')

  args = parser.parse_args()
  params = vars(args) # convert to ordinary dict
  print('parsed input parameters:')
  print(json.dumps(params, indent = 2))
  main(params)<|MERGE_RESOLUTION|>--- conflicted
+++ resolved
@@ -87,13 +87,8 @@
     np.savez_compressed(os.path.join(dir_att, str(img['cocoid'])), feat=tmp_att.data.cpu().float().numpy())
 
     if i % 1000 == 0:
-<<<<<<< HEAD
       print('processing %d/%d (%.2f%% done)' % (i, N, i*100.0/N))
-  print('wrote ', params['ourput_dir'])
-=======
-      print 'processing %d/%d (%.2f%% done)' % (i, N, i*100.0/N)
-  print 'wrote ', params['output_dir']
->>>>>>> 052b6471
+  print('wrote ', params['output_dir'])
 
 if __name__ == "__main__":
 
