--- conflicted
+++ resolved
@@ -7,7 +7,6 @@
 import os
 import numpy as np
 import random
-<<<<<<< HEAD
 from scipy.misc import imread, imresize
 import torch
 from torchvision import transforms as trn
@@ -15,28 +14,6 @@
         #trn.ToTensor(),
         trn.Normalize([0.485, 0.456, 0.406], [0.229, 0.224, 0.225])
 ])
-=======
-import torch
-from torch.autograd import Variable
-import skimage
-import skimage.io
-import scipy.misc
->>>>>>> 3a8386c2
-
-from torchvision import transforms as trn
-preprocess = trn.Compose([
-        #trn.ToTensor(),
-        trn.Normalize([0.485, 0.456, 0.406], [0.229, 0.224, 0.225])
-])
-
-from misc.resnet_utils import myResnet
-import misc.resnet as resnet
-
-resnet = resnet.resnet101()
-resnet.load_state_dict(torch.load('/home-nfs/rluo/rluo/model/pytorch-resnet/resnet101.pth'))
-my_resnet = myResnet(resnet)
-my_resnet.cuda()
-my_resnet.eval()
 
 class DataLoaderRaw():
     
@@ -92,12 +69,7 @@
         batch_size = batch_size or self.batch_size
 
         # pick an index of the datapoint to load next
-<<<<<<< HEAD
         img_batch = np.ndarray([batch_size, 3, 224,224], dtype = 'float32')
-=======
-        fc_batch = np.ndarray((batch_size, 2048), dtype = 'float32')
-        att_batch = np.ndarray((batch_size, 14, 14, 2048), dtype = 'float32')
->>>>>>> 3a8386c2
         max_index = self.N
         wrapped = False
         infos = []
@@ -118,17 +90,7 @@
                 img = img[:,:,np.newaxis]
                 img = np.concatenate((img, img, img), axis=2)
 
-            img = img.astype('float32')/255.0
-            img = torch.from_numpy(img.transpose([2,0,1])).cuda()
-            img = Variable(preprocess(img), volatile=True)
-            tmp_fc, tmp_att = my_resnet(img)
-
-<<<<<<< HEAD
             img_batch[i] = preprocess(torch.from_numpy(img[16:-16, 16:-16,:].transpose(2,0,1).astype('float32')/255.0)).numpy()
-=======
-            fc_batch[i] = tmp_fc.data.cpu().float().numpy()
-            att_batch[i] = tmp_att.data.cpu().float().numpy()
->>>>>>> 3a8386c2
 
             info_struct = {}
             info_struct['id'] = self.ids[ri]
@@ -136,8 +98,7 @@
             infos.append(info_struct)
 
         data = {}
-        data['fc_feats'] = fc_batch
-        data['att_feats'] = att_batch
+        data['images'] = img_batch
         data['bounds'] = {'it_pos_now': self.iterator, 'it_max': self.N, 'wrapped': wrapped}
         data['infos'] = infos
 
