--- conflicted
+++ resolved
@@ -85,18 +85,7 @@
 
     epoch_done = True
     # Assure in training mode
-<<<<<<< HEAD
-    dp_model.train()
-
-    if opt.label_smoothing > 0:
-        crit = utils.LabelSmoothing(smoothing=opt.label_smoothing)
-    else:
-        crit = utils.LanguageModelCriterion()
-    rl_crit = utils.RewardCriterion()
-    struc_crit = utils.StructureLosses(opt)
-=======
     dp_lw_model.train()
->>>>>>> 54296727
 
     if opt.noamopt:
         assert opt.caption_model == 'transformer', 'noamopt can only work with transformer'
@@ -111,9 +100,6 @@
     if vars(opt).get('start_from', None) is not None and os.path.isfile(os.path.join(opt.start_from,"optimizer.pth")):
         optimizer.load_state_dict(torch.load(os.path.join(opt.start_from, 'optimizer.pth')))
 
-<<<<<<< HEAD
-    if True:
-=======
 
     def save_checkpoint(model, infos, optimizer, histories=None, append=''):
         if len(append) > 0:
@@ -130,7 +116,6 @@
                 utils.pickle_dump(histories, f)
 
     try:
->>>>>>> 54296727
         while True:
             if epoch_done:
                 if not opt.noamopt and not opt.reduce_on_plateau:
@@ -154,14 +139,11 @@
                     init_scorer(opt.cached_tokens)
                 else:
                     sc_flag = False
-<<<<<<< HEAD
                 if opt.structure_after != -1 and epoch >= opt.structure_after:
                     struc_flag = True
                     init_scorer(opt.cached_tokens)
                 else:
                     struc_flag = False
-=======
->>>>>>> 54296727
 
                 epoch_done = False
                     
@@ -174,31 +156,13 @@
             start = time.time()
 
             tmp = [data['fc_feats'], data['att_feats'], data['labels'], data['masks'], data['att_masks']]
-<<<<<<< HEAD
-            tmp = [_ if _ is None else torch.from_numpy(_).cuda() for _ in tmp]
+            tmp = [_ if _ is None else _.cuda() for _ in tmp]
             fc_feats, att_feats, labels, masks, att_masks = tmp
             
             optimizer.zero_grad()
-            if struc_flag:
-                if opt.structure_loss_weight < 1:
-                    lm_loss = crit(dp_model(fc_feats, att_feats, labels, att_masks), labels[:,1:], masks[:,1:])
-                else:
-                    lm_loss = torch.tensor(0).cuda()
-                gen_result, sample_logprobs = dp_model(fc_feats, att_feats, att_masks,
-                    opt={'sample_max':0,
-                        'output_logsoftmax': opt.struc_use_logsoftmax or opt.structure_loss_type == 'softmax_margin'\
-                            or not 'margin' in opt.structure_loss_type,
-                        'sample_n': opt.structure_sample_n},
-                    mode='sample')
-                struc_loss = struc_crit(sample_logprobs, gen_result, data)
-
-                loss = (1-opt.structure_loss_weight) * lm_loss + opt.structure_loss_weight * struc_loss
-            elif not sc_flag:
-                loss = crit(dp_model(fc_feats, att_feats, labels, att_masks), labels[:,1:], masks[:,1:])
-            else:
-                gen_result, sample_logprobs = dp_model(fc_feats, att_feats, att_masks, opt={'sample_max':0}, mode='sample')
-                reward = get_self_critical_reward(dp_model, fc_feats, att_feats, att_masks, data, gen_result, opt)
-                loss = rl_crit(sample_logprobs, gen_result.data, torch.from_numpy(reward).float().cuda())
+            model_out = dp_lw_model(fc_feats, att_feats, labels, masks, att_masks, data['gts'], torch.arange(0, len(data['gts'])), sc_flag, struc_flag)
+
+            loss = model_out['loss'].mean()
 
             loss.backward()
             utils.clip_gradient(optimizer, opt.grad_clip)
@@ -208,82 +172,8 @@
             end = time.time()
             if struc_flag:
                 print("iter {} (epoch {}), train_loss = {:.3f}, lm_loss = {:.3f}, struc_loss = {:.3f}, time/batch = {:.3f}" \
-                    .format(iteration, epoch, train_loss, lm_loss.item(), struc_loss.item(), end - start))
+                    .format(iteration, epoch, train_loss, model_out['lm_loss'].mean().item(), model_out['struc_loss'].mean().item(), end - start))
             elif not sc_flag:
-                print("iter {} (epoch {}), train_loss = {:.3f}, time/batch = {:.3f}" \
-                    .format(iteration, epoch, train_loss, end - start))
-            else:
-                print("iter {} (epoch {}), avg_reward = {:.3f}, time/batch = {:.3f}" \
-                    .format(iteration, epoch, np.mean(reward[:,0]), end - start))
-
-            # Update the iteration and epoch
-            iteration += 1
-            if data['bounds']['wrapped']:
-                epoch += 1
-                epoch_done = True
-
-            # Write the training loss summary
-            if (iteration % opt.losses_log_every == 0):
-                add_summary_value(tb_summary_writer, 'train_loss', train_loss, iteration)
-                if opt.noamopt:
-                    opt.current_lr = optimizer.rate()
-                elif opt.reduce_on_plateau:
-                    opt.current_lr = optimizer.current_lr
-                add_summary_value(tb_summary_writer, 'learning_rate', opt.current_lr, iteration)
-                add_summary_value(tb_summary_writer, 'scheduled_sampling_prob', model.ss_prob, iteration)
-                if sc_flag:
-                    add_summary_value(tb_summary_writer, 'avg_reward', np.mean(reward[:,0]), iteration)
-                elif struc_flag:
-                    add_summary_value(tb_summary_writer, 'lm_loss', lm_loss.item(), iteration)
-                    add_summary_value(tb_summary_writer, 'struc_loss', struc_loss.item(), iteration)
-
-                loss_history[iteration] = train_loss if not sc_flag else np.mean(reward[:,0])
-                lr_history[iteration] = opt.current_lr
-                ss_prob_history[iteration] = model.ss_prob
-
-            # make evaluation on validation set, and save model
-            if (iteration % opt.save_checkpoint_every == 0):
-                # eval model
-                eval_kwargs = {'split': 'val',
-                                'dataset': opt.input_json}
-                eval_kwargs.update(vars(opt))
-                val_loss, predictions, lang_stats = eval_utils.eval_split(dp_model, crit, loader, eval_kwargs)
-
-                if opt.reduce_on_plateau:
-                    if 'CIDEr' in lang_stats:
-                        optimizer.scheduler_step(-lang_stats['CIDEr'])
-                    else:
-                        optimizer.scheduler_step(val_loss)
-                # Write validation result into summary
-                add_summary_value(tb_summary_writer, 'validation loss', val_loss, iteration)
-                if lang_stats is not None:
-                    for k,v in lang_stats.items():
-                        add_summary_value(tb_summary_writer, k, v, iteration)
-                val_result_history[iteration] = {'loss': val_loss, 'lang_stats': lang_stats, 'predictions': predictions}
-
-                # Save model if is improving on validation result
-                if opt.language_eval == 1:
-                    current_score = lang_stats['CIDEr']
-                else:
-                    current_score = - val_loss
-
-                best_flag = False
-=======
-            tmp = [_ if _ is None else _.cuda() for _ in tmp]
-            fc_feats, att_feats, labels, masks, att_masks = tmp
-            
-            optimizer.zero_grad()
-            model_out = dp_lw_model(fc_feats, att_feats, labels, masks, att_masks, data['gts'], torch.arange(0, len(data['gts'])), sc_flag)
-
-            loss = model_out['loss'].mean()
-
-            loss.backward()
-            utils.clip_gradient(optimizer, opt.grad_clip)
-            optimizer.step()
-            train_loss = loss.item()
-            torch.cuda.synchronize()
-            end = time.time()
-            if not sc_flag:
                 print("iter {} (epoch {}), train_loss = {:.3f}, time/batch = {:.3f}" \
                     .format(iteration, epoch, train_loss, end - start))
             else:
@@ -307,6 +197,9 @@
                 add_summary_value(tb_summary_writer, 'scheduled_sampling_prob', model.ss_prob, iteration)
                 if sc_flag:
                     add_summary_value(tb_summary_writer, 'avg_reward', model_out['reward'].mean(), iteration)
+                elif struc_flag:
+                    add_summary_value(tb_summary_writer, 'lm_loss', model_out['lm_loss'].mean().item(), iteration)
+                    add_summary_value(tb_summary_writer, 'struc_loss', model_out['struc_loss'].mean().item(), iteration)
 
                 loss_history[iteration] = train_loss if not sc_flag else model_out['reward'].mean()
                 lr_history[iteration] = opt.current_lr
@@ -347,7 +240,6 @@
 
                 best_flag = False
 
->>>>>>> 54296727
                 if best_val_score is None or current_score > best_val_score:
                     best_val_score = current_score
                     best_flag = True
@@ -364,21 +256,11 @@
                     save_checkpoint(model, infos, optimizer, append=str(iteration))
 
                 if best_flag:
-<<<<<<< HEAD
-                    checkpoint_path = os.path.join(opt.checkpoint_path, 'model-best.pth')
-                    torch.save(model.state_dict(), checkpoint_path)
-                    print("model saved to {}".format(checkpoint_path))
-                    with open(os.path.join(opt.checkpoint_path, 'infos_'+opt.id+'-best.pkl'), 'wb') as f:
-                        utils.pickle_dump(infos, f)
-=======
                     save_checkpoint(model, infos, optimizer, append='best')
->>>>>>> 54296727
 
             # Stop if reaching max epochs
             if epoch >= opt.max_epochs and opt.max_epochs != -1:
                 break
-<<<<<<< HEAD
-=======
     except (RuntimeError, KeyboardInterrupt):
         print('Save ckpt on exception ...')
         save_checkpoint(model, infos, optimizer)
@@ -386,7 +268,6 @@
         stack_trace = traceback.format_exc()
         print(stack_trace)
 
->>>>>>> 54296727
 
 opt = opts.parse_opt()
 train(opt)