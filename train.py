# Use tensorboard

from __future__ import absolute_import
from __future__ import division
from __future__ import print_function

import torch
import torch.nn as nn
from torch.autograd import Variable
import torch.optim as optim

import numpy as np

import time
import os
from six.moves import cPickle

import opts
import models
from dataloader import *
import eval_utils
import misc.utils as utils

try:
    import tensorflow as tf
except ImportError:
    print("Tensorflow not installed; No tensorboard logging.")
    tf = None

def add_summary_value(writer, key, value, iteration):
    summary = tf.Summary(value=[tf.Summary.Value(tag=key, simple_value=value)])
    writer.add_summary(summary, iteration)

def train(opt):
    loader = DataLoader(opt)
    opt.vocab_size = loader.vocab_size
    opt.seq_length = loader.seq_length

    tf_summary_writer = tf and tf.summary.FileWriter(opt.checkpoint_path)

    infos = {}
    histories = {}
    if opt.start_from is not None:
        # open old infos and check if models are compatible
        with open(os.path.join(opt.start_from, 'infos_'+opt.id+'.pkl')) as f:
            infos = cPickle.load(f)
            saved_model_opt = infos['opt']
            need_be_same=["caption_model", "rnn_type", "rnn_size", "num_layers"]
            for checkme in need_be_same:
                assert vars(saved_model_opt)[checkme] == vars(opt)[checkme], "Command line argument and saved model disagree on '%s' " % checkme

        if os.path.isfile(os.path.join(opt.start_from, 'histories_'+opt.id+'.pkl')):
            with open(os.path.join(opt.start_from, 'histories_'+opt.id+'.pkl')) as f:
                histories = cPickle.load(f)

    iteration = infos.get('iter', 0)
    epoch = infos.get('epoch', 0)

    val_result_history = histories.get('val_result_history', {})
    loss_history = histories.get('loss_history', {})
    lr_history = histories.get('lr_history', {})
    ss_prob_history = histories.get('ss_prob_history', {})

    loader.iterators = infos.get('iterators', loader.iterators)
    if opt.load_best_score == 1:
        best_val_score = infos.get('best_val_score', None)

    cnn_model = utils.build_cnn(opt)
    cnn_model.cuda()
    model = models.setup(opt)
    model.cuda()

    update_lr_flag = True
    # Assure in training mode
    model.train()

    crit = utils.LanguageModelCriterion()

    optimizer = optim.Adam(model.parameters(), lr=opt.learning_rate)
    if opt.finetune_cnn_after != -1 and epoch >= opt.finetune_cnn_after:
        # only finetune the layer2 to layer4
        cnn_optimizer = optim.Adam([\
            {'params': module.parameters()} for module in cnn_model._modules.values()[5:]\
            ], lr=opt.cnn_learning_rate, weight_decay=opt.cnn_weight_decay)

    # Load the optimizer
    if vars(opt).get('start_from', None) is not None:
        if os.path.isfile(os.path.join(opt.start_from, 'optimizer.pth')):
            optimizer.load_state_dict(torch.load(os.path.join(opt.start_from, 'optimizer.pth')))
        if opt.finetune_cnn_after != -1 and epoch >= opt.finetune_cnn_after:
            if os.path.isfile(os.path.join(opt.start_from, 'optimizer-cnn.pth')):
                cnn_optimizer.load_state_dict(torch.load(os.path.join(opt.start_from, 'optimizer-cnn.pth')))

    while True:
        if update_lr_flag:
                # Assign the learning rate
            if epoch > opt.learning_rate_decay_start and opt.learning_rate_decay_start >= 0:
                frac = (epoch - opt.learning_rate_decay_start) // opt.learning_rate_decay_every
                decay_factor = opt.learning_rate_decay_rate  ** frac
                opt.current_lr = opt.learning_rate * decay_factor
                utils.set_lr(optimizer, opt.current_lr) # set the decayed rate
            else:
                opt.current_lr = opt.learning_rate
            # Assign the scheduled sampling prob
            if epoch > opt.scheduled_sampling_start and opt.scheduled_sampling_start >= 0:
                frac = (epoch - opt.scheduled_sampling_start) // opt.scheduled_sampling_increase_every
                opt.ss_prob = min(opt.scheduled_sampling_increase_prob  * frac, opt.scheduled_sampling_max_prob)
                model.ss_prob = opt.ss_prob
            # Update the training stage of cnn
            if opt.finetune_cnn_after == -1 or epoch < opt.finetune_cnn_after:
                for p in cnn_model.parameters():
                    p.requires_grad = False
                cnn_model.eval()
            else:
                for p in cnn_model.parameters():
                    p.requires_grad = True
                # Fix the first few layers:
                for module in cnn_model._modules.values()[:5]:
                    for p in module.parameters():
                        p.requires_grad = False
                cnn_model.train()
            update_lr_flag = False

        torch.cuda.synchronize()
        start = time.time()
        # Load data from train split (0)
        data = loader.get_batch('train')
        data['images'] = utils.prepro_images(data['images'], True)
        torch.cuda.synchronize()
        print('Read data:', time.time() - start)

        torch.cuda.synchronize()
        start = time.time()

        tmp = [data['images'], data['labels'], data['masks']]
        tmp = [Variable(torch.from_numpy(_), requires_grad=False).cuda() for _ in tmp]
        images, labels, masks = tmp

        att_feats = cnn_model(images).permute(0, 2, 3, 1)
        fc_feats = att_feats.mean(2).mean(1)

        att_feats = att_feats.unsqueeze(1).expand(*((att_feats.size(0), opt.seq_per_img,) + att_feats.size()[1:])).contiguous().view(*((att_feats.size(0) * opt.seq_per_img,) + att_feats.size()[1:]))
        fc_feats = fc_feats.unsqueeze(1).expand(*((fc_feats.size(0), opt.seq_per_img,) + fc_feats.size()[1:])).contiguous().view(*((fc_feats.size(0) * opt.seq_per_img,) + fc_feats.size()[1:]))
        
        optimizer.zero_grad()
        if opt.finetune_cnn_after != -1 and epoch >= opt.finetune_cnn_after:
            cnn_optimizer.zero_grad()
        loss = crit(model(fc_feats, att_feats, labels), labels[:,1:], masks[:,1:])
        loss.backward()
        utils.clip_gradient(optimizer, opt.grad_clip)
        optimizer.step()
        if opt.finetune_cnn_after != -1 and epoch >= opt.finetune_cnn_after:
            utils.clip_gradient(cnn_optimizer, opt.grad_clip)
            cnn_optimizer.step()
        train_loss = loss.data[0]
        torch.cuda.synchronize()
        end = time.time()
        print("iter {} (epoch {}), train_loss = {:.3f}, time/batch = {:.3f}" \
            .format(iteration, epoch, train_loss, end - start))

        # Update the iteration and epoch
        iteration += 1
        if data['bounds']['wrapped']:
            epoch += 1
            update_lr_flag = True

        # Write the training loss summary
        if (iteration % opt.losses_log_every == 0):
            if tf is not None:
                add_summary_value(tf_summary_writer, 'train_loss', train_loss, iteration)
                add_summary_value(tf_summary_writer, 'learning_rate', opt.current_lr, iteration)
                add_summary_value(tf_summary_writer, 'scheduled_sampling_prob', model.ss_prob, iteration)
                tf_summary_writer.flush()

            loss_history[iteration] = train_loss
            lr_history[iteration] = opt.current_lr
            ss_prob_history[iteration] = model.ss_prob

        # make evaluation on validation set, and save model
        if (iteration % opt.save_checkpoint_every == 0):
            # eval model
            eval_kwargs = {'split': 'val',
                            'dataset': opt.input_json}
            eval_kwargs.update(vars(opt))
            val_loss, predictions, lang_stats = eval_utils.eval_split(cnn_model, model, crit, loader, eval_kwargs)

            # Write validation result into summary
<<<<<<< HEAD
=======
            if tf is not None:
                add_summary_value(tf_summary_writer, 'validation loss', val_loss, iteration)
                for k,v in lang_stats.items():
                    add_summary_value(tf_summary_writer, k, v, iteration)
                tf_summary_writer.flush()
>>>>>>> 2eb03b6f
            val_result_history[iteration] = {'loss': val_loss, 'lang_stats': lang_stats, 'predictions': predictions}

            # Save model if is improving on validation result
            if opt.language_eval == 1:
                current_score = lang_stats['CIDEr']
            else:
                current_score = - val_loss

            best_flag = False
            if True: # if true
                if best_val_score is None or current_score > best_val_score:
                    best_val_score = current_score
                    best_flag = True
                checkpoint_path = os.path.join(opt.checkpoint_path, 'model.pth')
                cnn_checkpoint_path = os.path.join(opt.checkpoint_path, 'model-cnn.pth')
                torch.save(model.state_dict(), checkpoint_path)
                torch.save(cnn_model.state_dict(), cnn_checkpoint_path)
                print("model saved to {}".format(checkpoint_path))
                print("cnn model saved to {}".format(cnn_checkpoint_path))
                optimizer_path = os.path.join(opt.checkpoint_path, 'optimizer.pth')
                torch.save(optimizer.state_dict(), optimizer_path)
                if opt.finetune_cnn_after != -1 and epoch >= opt.finetune_cnn_after:
                    cnn_optimizer_path = os.path.join(opt.checkpoint_path, 'optimizer-cnn.pth')
                    torch.save(cnn_optimizer.state_dict(), cnn_optimizer_path)

                # Dump miscalleous informations
                infos['iter'] = iteration
                infos['epoch'] = epoch
                infos['iterators'] = loader.iterators
                infos['best_val_score'] = best_val_score
                infos['opt'] = opt
                infos['vocab'] = loader.get_vocab()

                histories['val_result_history'] = val_result_history
                histories['loss_history'] = loss_history
                histories['lr_history'] = lr_history
                histories['ss_prob_history'] = ss_prob_history
                with open(os.path.join(opt.checkpoint_path, 'infos_'+opt.id+'.pkl'), 'wb') as f:
                    cPickle.dump(infos, f)
                with open(os.path.join(opt.checkpoint_path, 'histories_'+opt.id+'.pkl'), 'wb') as f:
                    cPickle.dump(histories, f)

                if best_flag:
                    checkpoint_path = os.path.join(opt.checkpoint_path, 'model-best.pth')
                    cnn_checkpoint_path = os.path.join(opt.checkpoint_path, 'model-cnn-best.pth')
                    torch.save(model.state_dict(), checkpoint_path)
                    torch.save(cnn_model.state_dict(), cnn_checkpoint_path)
                    print("model saved to {}".format(checkpoint_path))
                    print("cnn model saved to {}".format(cnn_checkpoint_path))
                    with open(os.path.join(opt.checkpoint_path, 'infos_'+opt.id+'-best.pkl'), 'wb') as f:
                        cPickle.dump(infos, f)

        # Stop if reaching max epochs
        if epoch >= opt.max_epochs and opt.max_epochs != -1:
            break

opt = opts.parse_opt()
train(opt)<|MERGE_RESOLUTION|>--- conflicted
+++ resolved
@@ -185,14 +185,11 @@
             val_loss, predictions, lang_stats = eval_utils.eval_split(cnn_model, model, crit, loader, eval_kwargs)
 
             # Write validation result into summary
-<<<<<<< HEAD
-=======
             if tf is not None:
                 add_summary_value(tf_summary_writer, 'validation loss', val_loss, iteration)
                 for k,v in lang_stats.items():
                     add_summary_value(tf_summary_writer, k, v, iteration)
                 tf_summary_writer.flush()
->>>>>>> 2eb03b6f
             val_result_history[iteration] = {'loss': val_loss, 'lang_stats': lang_stats, 'predictions': predictions}
 
             # Save model if is improving on validation result
